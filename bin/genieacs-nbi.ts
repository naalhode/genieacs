/**
 * Copyright 2013-2019  GenieACS Inc.
 *
 * This file is part of GenieACS.
 *
 * GenieACS is free software: you can redistribute it and/or modify
 * it under the terms of the GNU Affero General Public License as
 * published by the Free Software Foundation, either version 3 of the
 * License, or (at your option) any later version.
 *
 * GenieACS is distributed in the hope that it will be useful,
 * but WITHOUT ANY WARRANTY; without even the implied warranty of
 * MERCHANTABILITY or FITNESS FOR A PARTICULAR PURPOSE.  See the
 * GNU Affero General Public License for more details.
 *
 * You should have received a copy of the GNU Affero General Public License
 * along with GenieACS.  If not, see <http://www.gnu.org/licenses/>.
 */

import * as config from "../lib/config";
import * as logger from "../lib/logger";
import * as cluster from "../lib/cluster";
import * as server from "../lib/server";
import { listener } from "../lib/nbi";
import * as db from "../lib/db";
import * as extensions from "../lib/extensions";
import * as cache from "../lib/cache";
import { version as VERSION } from "../package.json";
import * as xmpp from "../lib/xmpp-client";

logger.init("nbi", VERSION);

const SERVICE_ADDRESS = config.get("NBI_INTERFACE") as string;
const SERVICE_PORT = config.get("NBI_PORT") as number;

const XMPP_HOST = config.get("XMPP_HOST") as string;
const XMPP_PORT = config.get("XMPP_PORT") as number;
const XMPP_DOMAIN = config.get("XMPP_DOMAIN") as string;
const XMPP_USERNAME = config.get("XMPP_USERNAME") as string;
const XMPP_PASSWORD = config.get("XMPP_PASSWORD") as string;
const XMPP_RESOURCE= config.get("XMPP_RESOURCE") as string;

function exitWorkerGracefully(): void {
  setTimeout(exitWorkerUngracefully, 5000).unref();
  Promise.all([
    db.disconnect(),
    cache.disconnect(),
    extensions.killAll(),
    cluster.worker.disconnect(),
  ]).catch(exitWorkerUngracefully);
}

function exitWorkerUngracefully(): void {
  extensions.killAll().finally(() => {
    process.exit(1);
  });
}

if (!cluster.worker) {
  const WORKER_COUNT = config.get("NBI_WORKER_PROCESSES") as number;

  logger.info({
    message: `genieacs-nbi starting`,
    pid: process.pid,
    version: VERSION,
  });

  cluster.start(WORKER_COUNT, SERVICE_PORT, SERVICE_ADDRESS);

  process.on("SIGINT", () => {
    logger.info({
      message: "Received signal SIGINT, exiting",
      pid: process.pid,
    });

    cluster.stop();
  });

  process.on("SIGTERM", () => {
    logger.info({
      message: "Received signal SIGTERM, exiting",
      pid: process.pid,
    });

    cluster.stop();
  });
} else {
  const key = config.get("NBI_SSL_KEY") as string;
  const cert = config.get("NBI_SSL_CERT") as string;
  const options = {
    port: SERVICE_PORT,
    host: SERVICE_ADDRESS,
    ssl: key && cert ? { key, cert } : null,
    timeout: 30000,
  };

  let stopping = false;

  process.on("uncaughtException", (err) => {
    if ((err as NodeJS.ErrnoException).code === "ERR_IPC_DISCONNECTED") return;
    logger.error({
      message: "Uncaught exception",
      exception: err,
      pid: process.pid,
    });
    stopping = true;
	xmpp.stop();
    server.stop().then(exitWorkerGracefully).catch(exitWorkerUngracefully);
  });

  const _listener = (req, res): void => {
    if (stopping) res.setHeader("Connection", "close");
    listener(req, res);
  };

  const initPromise = Promise.all([db.connect(), cache.connect()])
    .then(() => {
<<<<<<< HEAD
      server.start(SERVICE_PORT, SERVICE_ADDRESS, ssl, _listener);
	  xmpp.start(XMPP_HOST, XMPP_PORT, XMPP_DOMAIN, XMPP_USERNAME, XMPP_PASSWORD, XMPP_RESOURCE, false);
=======
      server.start(options, _listener);
>>>>>>> 60d8dcb6
    })
    .catch((err) => {
      setTimeout(() => {
        throw err;
      });
    });

  process.on("SIGINT", () => {
    stopping = true;
    initPromise.finally(() => {
	  xmpp.stop();
      server.stop().then(exitWorkerGracefully).catch(exitWorkerUngracefully);
    });
  });

  process.on("SIGTERM", () => {
    stopping = true;
    initPromise.finally(() => {
	  xmpp.stop();
      server.stop().then(exitWorkerGracefully).catch(exitWorkerUngracefully);
    });
  });
}<|MERGE_RESOLUTION|>--- conflicted
+++ resolved
@@ -115,12 +115,8 @@
 
   const initPromise = Promise.all([db.connect(), cache.connect()])
     .then(() => {
-<<<<<<< HEAD
-      server.start(SERVICE_PORT, SERVICE_ADDRESS, ssl, _listener);
-	  xmpp.start(XMPP_HOST, XMPP_PORT, XMPP_DOMAIN, XMPP_USERNAME, XMPP_PASSWORD, XMPP_RESOURCE, false);
-=======
       server.start(options, _listener);
->>>>>>> 60d8dcb6
+      xmpp.start(XMPP_HOST, XMPP_PORT, XMPP_DOMAIN, XMPP_USERNAME, XMPP_PASSWORD, XMPP_RESOURCE, false);
     })
     .catch((err) => {
       setTimeout(() => {
