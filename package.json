--- conflicted
+++ resolved
@@ -1,10 +1,6 @@
 {
   "name": "genieacs",
-<<<<<<< HEAD
-  "version": "1.2.1",
-=======
   "version": "1.2.3",
->>>>>>> 60d8dcb6
   "description": "A TR-069 Auto Configuration Server (ACS)",
   "repository": {
     "type": "git",
